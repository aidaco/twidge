--- conflicted
+++ resolved
@@ -136,19 +136,7 @@
 
     def __rich__(self):
         def create(i, o):
-<<<<<<< HEAD
-            return (
-                Text(
-                    self.key(o),
-                    style=self.focus_style if self.focus else self.blur_style,
-                )
-                if i == 0
-                else Text(self.key(o))
-            )
-
-=======
             return Text(self.key(o), style=self.focus_style if self.focus else self.blur_style) if i == 0 else Text(self.key(o))
->>>>>>> 8f1b6893
         return Group(
             *(
                 create(i, o)
